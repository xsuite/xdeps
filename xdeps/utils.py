--- conflicted
+++ resolved
@@ -28,16 +28,6 @@
     with open(fname, "wb") as fh:
         fh.write(image_data)
 
-<<<<<<< HEAD
-    if platform == "darwin":
-        # open doesn't block, wait a little not to remove the file too early
-        os.system(f"open {fname} && sleep 5")
-    else:
-        os.system(f"display {fname}&")
-
-    if remove_file:
-        os.remove(fname)
-=======
     if remove_file:
         remove_cmd = f"rm {fname}"
     else:
@@ -48,7 +38,6 @@
         os.system(f"(open {fname} && sleep 5 && {remove_cmd})&")
     else:
         os.system(f"(display {fname} && {remove_cmd})&")
->>>>>>> de5cf915
 
 
 def ipy_display_image(image_data):
