--- conflicted
+++ resolved
@@ -199,23 +199,14 @@
             for target in task.targets:
                 if target in self.rdeps[dep]:
                     self.rdeps[dep].remove(target)
-<<<<<<< HEAD
             self.deptasks[dep].remove(taskid)
-=======
-            if taskid in self.deptasks[dep]:
-                self.deptasks[dep].remove(taskid)
->>>>>>> 0f106a5f
         for tar in task.targets:
             if taskid in self.tartasks[tar]:
                 self.tartasks[tar].remove(taskid)
             for deptask in self.deptasks[tar]:
-<<<<<<< HEAD
                 if deptask in self.rtasks[taskid]:
                     self.rtasks[taskid].remove(deptask)
-=======
-                if taskid in self.rtasks[deptask]:
-                    self.rtasks[deptask].remove(taskid)
->>>>>>> 0f106a5f
+
         del self.tasks[taskid]
 
     def find_deps(self, start_set):
